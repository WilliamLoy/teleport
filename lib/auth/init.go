--- conflicted
+++ resolved
@@ -43,7 +43,6 @@
 	"github.com/gravitational/teleport/lib/tlsca"
 	"github.com/gravitational/teleport/lib/utils"
 	"github.com/gravitational/trace"
-	"github.com/jonboulle/clockwork"
 	"github.com/sirupsen/logrus"
 	"golang.org/x/crypto/ssh"
 )
@@ -746,19 +745,15 @@
 			seemsLocal := r.GetClusterName() == clusterName
 
 			var hasKeys bool
-<<<<<<< HEAD
-			_, err := keyStore.GetSSHSigner(r)
-=======
 			var signerErr error
 			switch r.GetType() {
 			case types.HostCA, types.UserCA:
-				_, signerErr = sshSigner(r)
+				_, signerErr = keyStore.GetSSHSigner(r)
 			case types.JWTSigner:
-				_, signerErr = services.GetJWTSigner(r, clockwork.NewRealClock())
+				_, signerErr = keyStore.GetJWTSigner(r)
 			default:
 				return trace.BadParameter("unexpected cert_authority type %s for cluster %v", r.GetType(), clusterName)
 			}
->>>>>>> 6eb543d1
 			switch {
 			case signerErr == nil:
 				hasKeys = true
